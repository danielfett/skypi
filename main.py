--- conflicted
+++ resolved
@@ -28,12 +28,8 @@
     log_handler.setLevel(logging.DEBUG if args.verbose else logging.INFO)
     logging.getLogger().addHandler(log_handler)
     logging.getLogger().setLevel(logging.DEBUG)
-<<<<<<< HEAD
+
     if args.fake_camera:
-=======
-    
-    if "fake_camera" in args:
->>>>>>> b8d5b619
         logging.info("Using fake camera")
         import skypi.camera
 
